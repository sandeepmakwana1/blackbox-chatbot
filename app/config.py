--- conflicted
+++ resolved
@@ -48,7 +48,6 @@
 if not OPENAI_WEBHOOK_SECRET:
     raise RuntimeError(
         "OPENAI_WEBHOOK_SECRET is not set. Export it before starting the app."
-<<<<<<< HEAD
     )
 
 OPENAI_RESPONSE_MODEL = os.getenv("OPENAI_RESPONSE_MODEL", "o4-mini")
@@ -58,7 +57,4 @@
 # Deep Agent / MCP configuration
 MCP_SERVER_CONFIG = os.getenv("MCP_SERVER_CONFIG", "")
 MCP_SERVER_TIMEOUT = int(os.getenv("MCP_SERVER_TIMEOUT", "30"))
-DEEP_AGENT_ROOT = os.getenv("DEEP_AGENT_ROOT", "tmp/deep_agent_workspace")
-=======
-    )
->>>>>>> 691b6092
+DEEP_AGENT_ROOT = os.getenv("DEEP_AGENT_ROOT", "tmp/deep_agent_workspace")